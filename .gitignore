# Logs
logs
*.log
npm-debug.log*
yarn-debug.log*
yarn-error.log*
dev-debug.log
*.zip
*.txt
*.json
*.env

*.cpython
__pycache__
# Dependency directories
node_modules/

# Environment variables
.env

# Editor directories and files
.idea
.vscode
*.suo
*.ntvs*
*.njsproj
*.sln
*.sw?

# OS specific
.DS_Store

# Task files
tasks.json
tasks/
venv
.windsurfrules

temp_jay_queries.sql
diagnostic_test_queries.sql
<<<<<<< HEAD

*.png
*.log
=======
prod.env
roles.sql
>>>>>>> 9543c6f2
<|MERGE_RESOLUTION|>--- conflicted
+++ resolved
@@ -38,11 +38,9 @@
 
 temp_jay_queries.sql
 diagnostic_test_queries.sql
-<<<<<<< HEAD
 
 *.png
 *.log
-=======
+
 prod.env
-roles.sql
->>>>>>> 9543c6f2
+roles.sql